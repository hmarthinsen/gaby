--- conflicted
+++ resolved
@@ -86,12 +86,10 @@
 The operands implement the `Source` and/or `Target` traits.
 This way, the instructions can be written in a general way, abstracting memory access details.
 
-<<<<<<< HEAD
-
-## License
-[![FOSSA Status](https://app.fossa.com/api/projects/git%2Bgithub.com%2Fhmarthinsen%2Fgaby.svg?type=large)](https://app.fossa.com/projects/git%2Bgithub.com%2Fhmarthinsen%2Fgaby?ref=badge_large)
-=======
 The instructions are member functions of the CPU object, which owns the registers, so the instructions always have access to the registers, but the other data that the instructions operate on, like memory, have to come in via the operands. This can lead to problems if e.g. the instruction is going to both read and write to memory, which would require the two operands to both borrow memory, but one of them borrowing mutably.
 
 To avoid this, the source operand always contains a copy of the data, and doesn't borrow anything.
->>>>>>> 9e12f51b
+
+## License
+
+[![FOSSA Status](https://app.fossa.com/api/projects/git%2Bgithub.com%2Fhmarthinsen%2Fgaby.svg?type=large)](https://app.fossa.com/projects/git%2Bgithub.com%2Fhmarthinsen%2Fgaby?ref=badge_large)